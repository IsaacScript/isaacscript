---
title: Using Feature Classes - The Modern Way to Write Isaac Mods
---

## The Problem

As your mod grows bigger, organization becomes more important: nobody wants to work in a pigsty.

Most people already understand the basics: split code up into separate files. For example, it makes sense for a mod pack that contains 10 items to have all of the code for each individual item live in a file dedicated to just that item. That way, you can leverage the `Ctrl + p` hotkey in VSCode to jump to the exact spot that you need to go. And if you need to fix a bug with item 1, then you don't have to go on a scavenger hunt throughout the entire repository - you can just focus all of your attention on the file called "item1.ts".

But beyond the basics of "split code up into separate files", things get more tricky. What is the best way to organize a big Isaac mod with lots of features? (In this context, a "feature" refers to a new item, a new enemy, and so on.)

<br />

## The Benefits of Feature Classes

Historically, Isaac mods have subscribed feature functions to callbacks directly in the same file, and then imported the feature files from the main file. However, importing files for side effects like this can lead to spaghetti code. So, other mods unify callback logic into a single file per callback, and then have the callback files call the individual feature functions. Both of these mod organization strategies have pros and cons.

In 2022, the IsaacScript community discovered a powerful new pattern for writing Isaac mods: using TypeScript classes to represent individual mod features. This pattern is extremely powerful for a few reasons:

1. It allows you to use method decorators to subscribe individual class methods to callbacks. This allows you to get rid of callback files that "glue" together your "main.ts" file and your individual feature files.
1. Method decorators allow you to colocate the originating callback declaration alongside the actual code that is being executed. This makes the execution path much easier to read and understand.
1. Classes allow you do provide conditional logic for decorated methods such that any callback will only fire if your logic passes. This allows you to very easily turn off individual mod features via e.g. Mod Config Menu or Dead Sea Scrolls.
1. Classes can be extended from parent classes, allowing you to unify initialization logic by writing it in the parent class constructor (e.g. `MyNPC1` extends `MyNPCFeatures` extends `ModFeature`).
1. Classes can subscribe and unsubscribe from callbacks when arbitrary conditions are met. This can be useful if your callback functions are expensive.
1. Classes automatically subscribe to the [save data manager](/isaacscript-common/features/SaveDataManager/), which reduces boilerplate.

In short, feature classes are a powerful abstraction that allows you to write concise, easy-to-read code. They also provide a great deal of flexibility and control.

<br />

## Example

Let's start with a quick example to showcase the power of the feature class pattern. We will be creating an item called the Green Candle. We won't fully implement the item; we just want you to get the idea of how the pattern works.

First off, we create a mod and upgrade it so that we can use features with the standard library:

```ts
// mod.ts

import { ISCFeature, upgradeMod } from "isaacscript-common";

const ISC_FEATURES_FOR_THIS_MOD = [ISCFeature.SAVE_DATA_MANAGER] as const;

const modVanilla = RegisterMod("Green Candle", 1);
export const mod = upgradeMod(modVanilla, ISC_FEATURES_FOR_THIS_MOD);
```

This part is pretty standard practice for all IsaacScript mods.

Next, we define a class that will contain the logic for the Green Candle feature:

```ts
// features/GreenCandle.ts

import { ModCallback } from "isaac-typescript-definitions";
import { Callback, DefaultMap, ModFeature } from "isaacscript-common";

// We create a typical "v" object to hold our variables for this feature. (Hopefully at this point
// you have already written an IsaacScript mod and are familiar with the save data manager. If not,
// that's okay; the the takeaway here is that "v" objects have special meaning.)
const v = {
  room: {
    countersMap: new DefaultMap<PtrHash, int>(0),
  },
};

// Mod classes should extend from the `ModFeature` class. This allows their methods to be decorated
// by the `@Callback` and `@CallbackCustom` decorator functions.
export class GreenCandle extends ModFeature {
  // Whatever we specify as the class member of `v` will automatically be registered with the save
  // data manager. Note that we could also declare `v` entirely inside the class, but it is
  // conventional to do it this way so that we can type `v.room.countersMap` instead of
  // `this.v.room.countersMap`.
  v = v;

  // By putting `@Callback` before a method, it decorates that method, which runs special logic
  // upon class instantiation. In this case, it subscribes to the specified callback. Note that
  // similar to a "real" callback registration, you could also provide an additional argument here
  // to make the class method only fire for a specific kind of NPC.
  @Callback(ModCallback.POST_NPC_UPDATE)
  postNPCUpdate(npc: EntityNPC): void {
    // The following code is just to show off getting a counter from our `v` object; it does not
    // have to do with the class pattern specifically. Most of your mod features will probably use
    // the save data manager in a way similar to this, but they don't necessarily have to.
    const ptrHash = GetPtrHash(npc);
    const counters = v.room.countersMap.getAndSetDefault(ptrHash);
    const newCounters = counters + 1;
    v.room.countersMap.set(ptrHash, newCounters);

    // TODO: Do something with `newCounters`.
  }
}
```

Now, we can instantiate our mod feature classes in our "main.ts" file by using the `initModFeatures` helper function:

```ts
// main.ts

import { initModFeatures } from "isaacscript-common";
import { GreenCandle } from "./features/GreenCandle";
import { mod } from "./mod";

const MOD_FEATURES = [GreenCandle] as const;

initModFeatures(mod, MOD_FEATURES);
```

That's it! The code in our Green Candle class will now automatically run whenever an NPC is present.

As our mod gets bigger, we can add more classes to the `MOD_FEATURES` array. We could also create an intermediary class if two or more mod features will have shared logic (e.g. `GreenCandle extends CollectibleModFeature` + `CollectibleModFeature extends ModFeature`).

<br />

## Other `ModFeature` Features

More advanced features of the `ModFeature` class are listed below.

### Decorators

In addition to `@Callback`, you can also use `@CallbackCustom` to register class methods with custom callbacks from the standard library. You can also use `@PriorityCallback` and `@PriorityCallbackCustom` to make a certain method run before or after other registered callbacks.

### Using `shouldCallbackMethodsFire` For Conditional Firing

If you want the decorated methods of a class to conditionally fire, then specify a function for the `shouldCallbackMethodsFire` property. For example:

```ts
export class GreenCandle extends ModFeature {
  protected override shouldCallbackMethodsFire = (): boolean => {
    // We don't need to track anything if no players have the collectible.
    return anyPlayerHasCollectible(CollectibleTypeCustom.GREEN_CANDLE);
  };

  // [The rest of the class logic goes here.]
}
```

### Delayed Initialization

We recommend that you use the `initModFeatures` helper function to instantiate your mod features. That way, the `v` variables will be properly registered with the save data manager.

By default, when a `ModFeature` is instantiated, it will immediately subscribe all of the decorated methods. If you want to defer the callback subscription for some reason, then you can manually instantiate your mod features by passing `false` to the third argument of the constructor like this:

```ts
const instantiatedModFeatures = initModFeatures(mod, modFeatures, false);
```

<<<<<<< HEAD
Now, `instantiatedModFeatures` will contain an array of the instantiated feature classes, but none of the callbacks will be subscribed and the variables will not be registered with the save data manager. Later on, when you actually need to use a class, you can initialize it with the `init` method:
=======
// At the beginning of your mod, instantiate your features.
function manuallyInitModFeatures() {
  for (const constructor of FEATURE_CLASSES) {
    // - The first argument to the constructor is the upgraded mod object.
    // - The second argument to the constructor is whether to register the callbacks.
    const featureClass = new constructor(mod, false);
    // Next, store the `featureClass` for later, e.g. in a map.
  }
}
>>>>>>> a1f35c40

```ts
const firstInstantiatedModFeature = instantiatedModFeatures[0];
if (firstInstantiatedModFeature === undefined) {
  error("Failed to get the first instantiated mod feature.");
}

firstInstantiatedModFeature.init();
```<|MERGE_RESOLUTION|>--- conflicted
+++ resolved
@@ -146,19 +146,7 @@
 const instantiatedModFeatures = initModFeatures(mod, modFeatures, false);
 ```
 
-<<<<<<< HEAD
 Now, `instantiatedModFeatures` will contain an array of the instantiated feature classes, but none of the callbacks will be subscribed and the variables will not be registered with the save data manager. Later on, when you actually need to use a class, you can initialize it with the `init` method:
-=======
-// At the beginning of your mod, instantiate your features.
-function manuallyInitModFeatures() {
-  for (const constructor of FEATURE_CLASSES) {
-    // - The first argument to the constructor is the upgraded mod object.
-    // - The second argument to the constructor is whether to register the callbacks.
-    const featureClass = new constructor(mod, false);
-    // Next, store the `featureClass` for later, e.g. in a map.
-  }
-}
->>>>>>> a1f35c40
 
 ```ts
 const firstInstantiatedModFeature = instantiatedModFeatures[0];
