declare const EID: EIDInterface | undefined;

declare interface EIDDescriptionObject {
  Description: string;
  ID: int;
  ItemType: int;
  ItemVariant: int;
  Name: string;
  RealID: int;
  Transformation: string;
  fullItemString: string;
}

/**
 * @param LeftOffset Default is -1.
 * @param TopOffset Default is 0.
 * @param SpriteObject Default is `EID.InlineIconSprite`.
 */
declare type EIDInlineIcon = [
  AnimationName: string,
  Frame: int,
  Width: int,
  Height: int,
  LeftOffset?: int,
  TopOffset?: int,
  SpriteObject?: Sprite,
];

declare type EIDTransformationTargetType =
  | "collectible"
  | "trinket"
  | "card"
  | "pill"
  | "entity";

declare interface EIDInterface {
  /** Gets the size of the screen. */
  GetScreenSize: () => Vector;

  /** Adds a character specific description for the item "Birthright". */
  addBirthright: (
    characterId: int,
    description: string,
    playerName?: string,
    language?: string,
  ) => void;

  /** Adds a description for a card/rune. */
  addCard: (
    id: int,
    description: string,
    itemName?: string,
    language?: string,
  ) => void;

  /** Adds a description for a collectible. */
  addCollectible: (
    id: int,
    description: string,
    itemName?: string,
    language?: string,
  ) => void;

  /**
   * Adds a new color object with the shortcut defined in the "shortcut" variable.
   *
   * Shortcuts are case-sensitive! Shortcuts can be overridden with this function to allow for full
   * control over everything.
   *
   * Define a callback to let it be called when interpreting the color-markup. Define a `KColor`
   * otherwise for a simple color change.
   */
  addColor: (
    shortcut: string,
    kColor: KColor,
    callback?: (color: KColor) => KColor,
  ) => void;

  /**
   * Adds Description object modifiers. Used for altering descriptions. Examples: Spindown Dice,
   * Tarot Cloth, etc.
   *
   * @param condition A function that returns `true` if `callback` should be called on the given
   *                  EIDDescriptionObject.
   * @param callback A function that returns a modified version of the given EIDDescriptionObject.
   */
  addDescriptionModifier: (
    modifierName: string,
    condition: (this: void, testDescription: EIDDescriptionObject) => boolean,
    callback: (
      this: void,
      oldDescription: EIDDescriptionObject,
    ) => EIDDescriptionObject,
<<<<<<< HEAD
  ): void;
=======
  ) => void;
>>>>>>> e4b0160d

  /**
   * Adds a description for an entity.
   *
   * When subtype is -1 or undefined, it will affect all subtypes of that entity.
   */
  addEntity: (
    id: int,
    variant: int,
    subtype: int | undefined,
    entityName: string,
    description: string,
    language?: string,
  ) => void;

  /**
   * Adds a new icon object with the shortcut defined in the "shortcut" variable.
   *
   * Shortcuts are case-sensitive! Shortcuts can be overridden with this function to allow for full
   * control over everything.
   *
   * @param shortcut
   * @param animationName
   * @param animationFrame Setting to -1 will play the animation.
   * @param width
   * @param height
   * @param leftOffset Default is -1.
   * @param topOffset Default is 0.
   * @param spriteObject Needs to be a `Sprite` with an .anm2 loaded.
   */
  addIcon: (
    shortcut: string,
    animationName: string,
    animationFrame: int,
    width: int,
    height: int,
    leftOffset: float | undefined,
    topOffset: float | undefined,
    spriteObject: Sprite,
  ) => void;

  /** Adds a description for a pill effect. */
  addPill: (
    id: int,
    description: string,
    itemName?: string,
    language?: string,
  ) => void;

  /**
   * Adds a text position modifier `Vector`, which will be applied to the text position variable.
   *
   * Useful to add small offsets. For example: for schoolbag HUD.
   */
  addTextPosModifier: (identifier: string, modifierVector: Vector) => void;

  /** Adds a description for a trinket. */
  addTrinket: (
    id: int,
    description: string,
    itemName?: string,
    language?: string,
  ) => void;

  /**
   * Changes the initial position of all EID descriptions.
   *
   * Useful to totally alter and override the current initial overlay position.
   */
  alterTextPos: (newPosVector: Vector) => void;

  /** Appends a given string to the description of a given `EIDDescriptionObj`. */
  appendToDescription: (
    descObj: EIDDescriptionObject,
    appendString: string,
  ) => void;

  /** Compares two KColors. Returns true if they are equal. */
  areColorsEqual: (c1: KColor, c2: KColor) => boolean;

  /**
   * Assigns transformations to an entity (Adds to existing transformations).
   *
   * When type = entity, targetIdentifier must be in the format "ID.Variant.subtype". For any other
   * type, it can just be the id.
   *
   * Example: `EID.assignTransformation("collectible", 1, "My Transformation")`.
   */
  assignTransformation: (
    targetType: EIDTransformationTargetType,
    targetIdentifier: string | int,
    transformationString: string,
  ) => void;

  /** Creates a copy of a `KColor` object. This prevents overwriting existing `KColor` objects. */
  copyKColor: (colorObj: KColor) => KColor;

  /**
   * Tries to read special markup used to generate icons for all collectibles/trinkets and the
   * default cards/pills.
   *
   * @returns An `EIDInlineIcon` Object or `undefined` if no parsing was possible.
   */
  createItemIconObject: (str: string) => EIDInlineIcon | undefined;

  /** Creates a new transformation. */
  createTransformation: (
    uniqueName: string,
    displayName: string,
    language?: string,
  ) => void;

  /**
   * Overrides all potentially displayed texts and permanently displays the given texts. Can be
   * turned off again using `EID.hidePermanentText`.
   */
  displayPermanentText: (descriptionObject: EIDDescriptionObject) => void;

  /**
   * Filters a given string and looks for `KColor` markup. Splits the text into subsections limited
   * by them.
   *
   * @returns An array of tables containing subsections of the text, their respective `KColor`, and
   *          the width of the subsection.
   */
  filterColorMarkup: (
    text: string,
    baseKColor: KColor,
  ) => Array<[string, KColor, int]>;

  /**
   * Searches through the given string and replaces Icon placeholders with icons. Returns 2 values:
   *
   * - The string without the placeholders but with an accurate space between lines.
   * - An array of tables containing each Inline Sprite and the preceding text width.
   */
  filterIconMarkup: (
    text: string,
    textPosX?: int,
    textPosY?: int,
  ) => LuaMultiReturn<[string, Array<[EIDInlineIcon, int]>]>;

  /**
   * Fits a given string to a specific width.
   *
   * @returns The string as a table of lines.
   */
  fitTextToWidth: (
    str: string,
    textboxWidth: number, // cspell:ignore textbox
  ) => string[];

  /**
   * Generates a string with the defined pixel-length using a custom 1px wide character.
   *
   * This will only work for EID's specific custom font.
   */
  generatePlaceholderString: (length: int) => string;

  /** Returns an adjusted SubType id for special cases like Horse Pills and Golden Trinkets. */
  getAdjustedSubtype: (Type: int, Variant: int, SubType: int) => int;

  /**
   * Gets a `KColor` from a Markup-string (example Input: `"{{ColorText}}"`).
   *
   * @returns The `KColor` object and a `boolean` value indicating if the given string was a color
   *          markup.
   */
  getColor: (
    str: string,
    baseKColor: KColor,
  ) => LuaMultiReturn<[KColor, boolean]>;

  /**
   * Returns the description data table in the current language related to a given id, variant and
   * subtype.
   *
   * Falls back to English if it doesn't exist.
   */
  getDescriptionData: (
    Type: int,
    Variant: int,
    SubType: int,
  ) => EIDDescriptionObject;

  /**
   * Returns the specified object table in the current language.
   *
   * Falls back to English if it doesn't exist.
   */
  getDescriptionEntry: (
    objTable: string,
    objID?: string,
  ) => EIDDescriptionObject;

  /**
   * Returns the description object of the specified entity.
   *
   * Falls back to English if the objID isn't available.
   */
  getDescriptionObj: (
    Type: int,
    Variant: int,
    SubType: int,
  ) => EIDDescriptionObject;

  /** Get `KColor` object of "Error" texts. */
  getErrorColor: () => KColor;

  /** Turns entity type names into actual in-game ID.Variant pairs. */
  getIDVariantString: (typeName: string) => string;

  /**
   * Returns the `EIDInlineIcon` object of a given icon string.
   *
   * Can be used to validate an icon string.
   */
  getIcon: (str: string) => EIDInlineIcon;

  /**
   * Returns the entity that is currently described. Returns last described entity if currently not
   * displaying text.
   */
  getLastDescribedEntity: () => Entity;

  /**
   * Fetches description table from the legacy mod descriptions if they exist.
   *
   * @returns ["", "", description], ["", name, description], or `undefined` (if there is no legacy
   *          description).
   */
  getLegacyModDescription: (
    Type: int,
    Variant: int,
    SubType: int,
  ) => ["", "", string] | ["", string, string] | undefined;

  /** Get `KColor` object of "Entity Name" texts. */
  getNameColor: () => KColor;

  /** Tries to get the in-game name of an item based on its ID. */
  getObjectName: (Type: int, Variant: int, SubType: int) => string;

  /** Converts a given CollectibleID into the respective Spindown dice result. */
  getSpindownResult: (collectibleID: int) => int;

  /** Returns the width of a given string in pixels. */
  getStrWidth: (str: string) => int;

  /** Turns entity type and variants into their EID table-name. */
  getTableName: (Type: int, Variant: int, SubType: int) => string;

  /** Get `KColor` object of "Description" texts. */
  getTextColor: () => KColor;

  /** Returns the current text position. */
  getTextPosition: () => Vector;

  /**
   * Gets the transformation uniqueName / ID of a given entity.
   *
   * Example: `EID:getTransformation(5,100,34)` will return `"12"` which is the id for Bookworm.
   */
  getTransformation: (Type: int, Variant: int, SubType: int) => string;

  /** Get `KColor` object of "Transformation" texts. */
  getTransformationColor: () => KColor;

  /** Returns the icon for a given transformation name or ID. */
  getTransformationIcon: (str: string) => EIDInlineIcon;

  /**
   * Gets the name of the given transformation by its uniqueName / ID.
   *
   * (Note: this function might be broken.)
   */
  getTransformationName: (id: string) => string;

  /**
   * Tries to get the in-game description of an object, based on their description in the XML files.
   *
   * @returns `"(no description available)"` if it cannot find the given object's description.
   */
  getXMLDescription: (Type: int, Variant: int, SubType: int) => string;

  /**
   * Returns the icon used for the bullet-point. It will look at the first word in the given string.
   */
  handleBulletpointIcon: (text: string) => EIDInlineIcon; // cspell:ignore Bulletpoint

  /** Returns `true`, if curse of blind is active. */
  hasCurseBlind: () => boolean;

  /** Check if an entity is part of the describable entities. */
  hasDescription: (entity: Entity) => boolean;

  /** Hides permanently displayed text objects if they exist. */
  hidePermanentText: () => void;

  /** Interpolates between 2 KColors with a given fraction. */
  interpolateColors: (
    kColor1: KColor,
    kColor2: KColor,
    fraction: number,
  ) => KColor;

  /** Returns if EID is displaying text right now. */
  isDisplayingText: () => boolean;

  /** Loads a given font from a given file path and use it to render text. */
  loadFont: (fontFileName: string) => boolean;

  /**
   * Removes a Description object modifier. Used for altering descriptions.
   *
   * Examples: Spindown Dice, Tarot Cloth, etc.
   */
  removeDescriptionModifier: (modifierName: string) => void;

  /**
   * Removes a given value from the string inside a table.
   *
   * Example: `"1,2,3"`, removing `2` will return `"1,3"`.
   */
  removeEntryFromString: (
    sourceTable: LuaMap<string | number, string> | string[],
    entryKey: string | number,
    entryValue: string,
  ) => void;

  /**
   * Removes a text position modifier `Vector`.
   *
   * Useful to remove small offsets. For example: for schoolbag HUD.
   */
  removeTextPosModifier: (identifier: string) => void;

  /**
   * Removes a transformation from an entity.
   *
   * When type = entity, targetIdentifier must be in the format "ID.Variant.subtype". For any other
   * type, it can just be the id.
   *
   * EXAMPLE: `EID.removeTransformation("collectible", 1, "My Transformation")`.
   */
  removeTransformation: (
    targetType: EIDTransformationTargetType,
    targetIdentifier: string | int,
    transformationString: string,
  ) => void;

  /** Helper function to render Icons in specific EID settings. */
  renderIcon: (spriteObj: Sprite, posX: int, posY: int) => void;

  /**
   * Renders a list of given inline sprite objects returned by the `EID.filterIconMarkup` function.
   */
  renderInlineIcons: (
    spriteTable: Array<[icon: EIDInlineIcon, width: int]>,
    posX: int,
    posY: int,
  ) => void;

  /**
   * Renders a given string using the EID custom font. This will also apply any markup and render
   * icons.
   *
   * Needs to be called in a render callback.
   *
   * @returns The last used `KColor`.
   */
  renderString: (
    str: string,
    position: Vector,
    scale: Vector,
    kColor: KColor,
  ) => KColor;

  /** Replaces shorthand-representations of a character with the internal reference. */
  replaceShortMarkupStrings: (text: string) => string;

  /**
   * Converts a given table into a string containing the crafting icons of the table.
   *
   * Example input: `{1,2,3,4,5,6,7,8}`
   *
   * Result:
   * `"{{Crafting8}}{{Crafting7}}{{Crafting6}}{{Crafting5}}{{Crafting4}}{{Crafting3}}{{Crafting2}}{{Crafting1}}"`
   *
   * Prefer `EID.tableToCraftingIconsMerged` due to improved render performance.
   */
  tableToCraftingIconsFull: (craftTable: int[]) => string;

  /**
   * Converts a given table into a string containing the crafting icons of the table, which are also
   * grouped to reduce render lag.
   *
   * Example input: `{1,1,1,2,2,3,3,3}`.
   *
   * Result: `"3{{Crafting3}}2{{Crafting2}}3{{Crafting1}}"`.
   */
  tableToCraftingIconsMerged: (craftTable: int[]) => string;
}<|MERGE_RESOLUTION|>--- conflicted
+++ resolved
@@ -23,7 +23,7 @@
   Height: int,
   LeftOffset?: int,
   TopOffset?: int,
-  SpriteObject?: Sprite,
+  SpriteObject?: Sprite
 ];
 
 declare type EIDTransformationTargetType =
@@ -42,7 +42,7 @@
     characterId: int,
     description: string,
     playerName?: string,
-    language?: string,
+    language?: string
   ) => void;
 
   /** Adds a description for a card/rune. */
@@ -50,7 +50,7 @@
     id: int,
     description: string,
     itemName?: string,
-    language?: string,
+    language?: string
   ) => void;
 
   /** Adds a description for a collectible. */
@@ -58,7 +58,7 @@
     id: int,
     description: string,
     itemName?: string,
-    language?: string,
+    language?: string
   ) => void;
 
   /**
@@ -73,7 +73,7 @@
   addColor: (
     shortcut: string,
     kColor: KColor,
-    callback?: (color: KColor) => KColor,
+    callback?: (color: KColor) => KColor
   ) => void;
 
   /**
@@ -89,13 +89,9 @@
     condition: (this: void, testDescription: EIDDescriptionObject) => boolean,
     callback: (
       this: void,
-      oldDescription: EIDDescriptionObject,
-    ) => EIDDescriptionObject,
-<<<<<<< HEAD
-  ): void;
-=======
-  ) => void;
->>>>>>> e4b0160d
+      oldDescription: EIDDescriptionObject
+    ) => EIDDescriptionObject
+  ) => void;
 
   /**
    * Adds a description for an entity.
@@ -108,7 +104,7 @@
     subtype: int | undefined,
     entityName: string,
     description: string,
-    language?: string,
+    language?: string
   ) => void;
 
   /**
@@ -134,7 +130,7 @@
     height: int,
     leftOffset: float | undefined,
     topOffset: float | undefined,
-    spriteObject: Sprite,
+    spriteObject: Sprite
   ) => void;
 
   /** Adds a description for a pill effect. */
@@ -142,7 +138,7 @@
     id: int,
     description: string,
     itemName?: string,
-    language?: string,
+    language?: string
   ) => void;
 
   /**
@@ -157,7 +153,7 @@
     id: int,
     description: string,
     itemName?: string,
-    language?: string,
+    language?: string
   ) => void;
 
   /**
@@ -170,7 +166,7 @@
   /** Appends a given string to the description of a given `EIDDescriptionObj`. */
   appendToDescription: (
     descObj: EIDDescriptionObject,
-    appendString: string,
+    appendString: string
   ) => void;
 
   /** Compares two KColors. Returns true if they are equal. */
@@ -187,7 +183,7 @@
   assignTransformation: (
     targetType: EIDTransformationTargetType,
     targetIdentifier: string | int,
-    transformationString: string,
+    transformationString: string
   ) => void;
 
   /** Creates a copy of a `KColor` object. This prevents overwriting existing `KColor` objects. */
@@ -205,7 +201,7 @@
   createTransformation: (
     uniqueName: string,
     displayName: string,
-    language?: string,
+    language?: string
   ) => void;
 
   /**
@@ -223,7 +219,7 @@
    */
   filterColorMarkup: (
     text: string,
-    baseKColor: KColor,
+    baseKColor: KColor
   ) => Array<[string, KColor, int]>;
 
   /**
@@ -235,7 +231,7 @@
   filterIconMarkup: (
     text: string,
     textPosX?: int,
-    textPosY?: int,
+    textPosY?: int
   ) => LuaMultiReturn<[string, Array<[EIDInlineIcon, int]>]>;
 
   /**
@@ -245,7 +241,7 @@
    */
   fitTextToWidth: (
     str: string,
-    textboxWidth: number, // cspell:ignore textbox
+    textboxWidth: number // cspell:ignore textbox
   ) => string[];
 
   /**
@@ -266,7 +262,7 @@
    */
   getColor: (
     str: string,
-    baseKColor: KColor,
+    baseKColor: KColor
   ) => LuaMultiReturn<[KColor, boolean]>;
 
   /**
@@ -278,7 +274,7 @@
   getDescriptionData: (
     Type: int,
     Variant: int,
-    SubType: int,
+    SubType: int
   ) => EIDDescriptionObject;
 
   /**
@@ -288,7 +284,7 @@
    */
   getDescriptionEntry: (
     objTable: string,
-    objID?: string,
+    objID?: string
   ) => EIDDescriptionObject;
 
   /**
@@ -299,7 +295,7 @@
   getDescriptionObj: (
     Type: int,
     Variant: int,
-    SubType: int,
+    SubType: int
   ) => EIDDescriptionObject;
 
   /** Get `KColor` object of "Error" texts. */
@@ -330,7 +326,7 @@
   getLegacyModDescription: (
     Type: int,
     Variant: int,
-    SubType: int,
+    SubType: int
   ) => ["", "", string] | ["", string, string] | undefined;
 
   /** Get `KColor` object of "Entity Name" texts. */
@@ -399,7 +395,7 @@
   interpolateColors: (
     kColor1: KColor,
     kColor2: KColor,
-    fraction: number,
+    fraction: number
   ) => KColor;
 
   /** Returns if EID is displaying text right now. */
@@ -423,7 +419,7 @@
   removeEntryFromString: (
     sourceTable: LuaMap<string | number, string> | string[],
     entryKey: string | number,
-    entryValue: string,
+    entryValue: string
   ) => void;
 
   /**
@@ -444,7 +440,7 @@
   removeTransformation: (
     targetType: EIDTransformationTargetType,
     targetIdentifier: string | int,
-    transformationString: string,
+    transformationString: string
   ) => void;
 
   /** Helper function to render Icons in specific EID settings. */
@@ -456,7 +452,7 @@
   renderInlineIcons: (
     spriteTable: Array<[icon: EIDInlineIcon, width: int]>,
     posX: int,
-    posY: int,
+    posY: int
   ) => void;
 
   /**
@@ -471,7 +467,7 @@
     str: string,
     position: Vector,
     scale: Vector,
-    kColor: KColor,
+    kColor: KColor
   ) => KColor;
 
   /** Replaces shorthand-representations of a character with the internal reference. */
