import chalk from "chalk";
import {
  $o,
  $op,
  $s,
  $sq,
  PACKAGE_JSON,
  echo,
  exit,
  fatalError,
  getArgs,
  getElapsedSeconds,
  getPackageJSONScripts,
  getPackageJSONVersion,
  isDirectory,
  isGitRepositoryClean,
  isLoggedInToNPM,
} from "isaacscript-common-node";
import { isEnumValue, isSemanticVersion } from "isaacscript-common-ts";
import path from "node:path";
import { updateIsaacScriptMonorepo } from "./update.js";

enum VersionBump {
  major = "major",
  minor = "minor",
  patch = "patch",
  dev = "dev",
}

<<<<<<< HEAD
const REPO_ROOT = path.join(import.meta.dirname, "..");
=======
const __dirname = dirName();
const REPO_ROOT = path.join(__dirname, "..");
const UPDATES_ENABLED = false as boolean;
>>>>>>> be49402a

const startTime = Date.now();

// Validate that we are on the correct branch.
const branch = $o`git branch --show-current`;
if (branch !== "main") {
  echo("Error: You must be on the main branch before publishing.");
  exit(1);
}

// Validate that we can push and pull to the repository.
$s`git branch --set-upstream-to=origin/main main --quiet`;
$s`git pull --rebase --quiet`;
$s`git push --set-upstream origin main --quiet`;

// Validate that we are logged in to npm.
if (!isLoggedInToNPM()) {
  fatalError(
    `You are not logged into npm. Please run: ${chalk.green("npm adduser")}`,
  );
}

// Validate command-line arguments.
const args = getArgs();
const packageName = args[0];
if (packageName === undefined || packageName === "") {
  echo("Error: The package name is required as an argument.");
  exit(1);
}

const packagePath = path.join(REPO_ROOT, "packages", packageName);
if (!isDirectory(packagePath)) {
  echo(`Error: The directory of "${chalk.green(packagePath)}" does not exist.`);
  exit(1);
}

const versionBump = args[1];
if (versionBump === undefined || versionBump === "") {
  echo("Error: The version bump description is required as an argument.");
  exit(1);
}
if (!isEnumValue(versionBump, VersionBump) && !isSemanticVersion(versionBump)) {
  echo(`Error: The following version bump is not valid: ${versionBump}`);
  exit(1);
}

const $$ = $op({ cwd: packagePath });

// Before bumping the version, check to see if this package compiles and lints and tests (so that we
// can avoid unnecessary version bumps).
const scripts = getPackageJSONScripts(packagePath);
if (scripts !== undefined) {
  const promises: Array<Promise<unknown>> = [];

  for (const scriptName of ["build", "lint", "test"]) {
    const scriptCommand = scripts[scriptName];
    if (typeof scriptCommand === "string") {
      promises.push($$`npm run ${scriptName}`);
    }
  }

  await Promise.all(promises);
}

/**
 * Normally, the "version" command of the packager manager will automatically make a Git commit for
 * you. However:
 *
 * - The npm version command is bugged with subdirectories: https://github.com/npm/cli/issues/2010
 * - The yarn version command is bugged with with spaces inside of the --message" flag.
 *
 * Thus, we manually revert to doing a commit ourselves.
 */
if (isEnumValue(versionBump, VersionBump) && versionBump === VersionBump.dev) {
  $$.sync`npm version prerelease --preid=dev --commit-hooks=false`;
} else {
  $$.sync`npm version ${versionBump} --commit-hooks=false`;
}

// Manually make a Git commit. (See above comment.)
const packageJSONPath = path.join(packagePath, PACKAGE_JSON);
$sq`git add ${packageJSONPath}`;
const newVersion = getPackageJSONVersion(packagePath);
const tag = `${packageName}-${newVersion}`;
const commitMessage = `chore(release): ${tag}`;
$sq`git commit --message ${commitMessage}`;
$sq`git tag ${tag}`;
// (Defer doing a "git push" until the end so that we only trigger a single CI run.)

// Upload the package to npm.
const npmTag =
  isEnumValue(versionBump, VersionBump) && versionBump === VersionBump.dev
    ? "next"
    : "latest";
// - The "--access=public" flag is only technically needed for the first publish (unless the package
//   is a scoped package), but it is saved here for posterity.
// - The "--ignore-scripts" flag is needed since the "npm publish" command will run the "publish"
//   script in the "package.json" file, causing an infinite loop.
$$.sync`npm publish --access=public --ignore-scripts --tag=${npmTag}`;

const elapsedSeconds = getElapsedSeconds(startTime);
const secondsText = elapsedSeconds === 1 ? "second" : "seconds";
const version = getPackageJSONVersion(packagePath);
console.log(
  `Successfully published package "${chalk.green(
    packageName,
  )}" version "${chalk.green(version)}" in ${elapsedSeconds} ${secondsText}.`,
);

// Finally, check for dependency updates to ensure that we keep the monorepo up to date.
if (UPDATES_ENABLED) {
  console.log("Checking for monorepo updates...");
  updateIsaacScriptMonorepo();

  if (!isGitRepositoryClean(REPO_ROOT)) {
    const gitCommitMessage = "chore: updating dependencies";
    $sq`git add --all`;
    $sq`git commit --message ${gitCommitMessage}`;
  }
}

$sq`git push --set-upstream origin main`;<|MERGE_RESOLUTION|>--- conflicted
+++ resolved
@@ -27,13 +27,8 @@
   dev = "dev",
 }
 
-<<<<<<< HEAD
+const UPDATES_ENABLED = false as boolean;
 const REPO_ROOT = path.join(import.meta.dirname, "..");
-=======
-const __dirname = dirName();
-const REPO_ROOT = path.join(__dirname, "..");
-const UPDATES_ENABLED = false as boolean;
->>>>>>> be49402a
 
 const startTime = Date.now();
 
